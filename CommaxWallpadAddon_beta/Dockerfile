--- conflicted
+++ resolved
@@ -1,3 +1,5 @@
+ARG BUILD_ARCH
+FROM ghcr.io/home-assistant/${BUILD_ARCH}-base-python:3.13-alpine3.21
 ARG BUILD_ARCH
 FROM ghcr.io/home-assistant/${BUILD_ARCH}-base-python:3.13-alpine3.21
 
@@ -5,17 +7,9 @@
 ENV TZ=Asia/Seoul
 
 # Install tzdata for timezone support
-<<<<<<< HEAD
 RUN apk add --no-cache tzdata && \
     cp /usr/share/zoneinfo/Asia/Seoul /etc/localtime && \
     echo "Asia/Seoul" > /etc/timezone
-=======
-RUN apt-get update && apt-get install -y tzdata && \
-    cp /usr/share/zoneinfo/Asia/Seoul /etc/localtime && \
-    echo "Asia/Seoul" > /etc/timezone && \
-    apt-get clean && \
-    rm -rf /var/lib/apt/lists/*
->>>>>>> 07a73e01
 
 # Install requirements for add-on
 # RUN pip install --no-cache-dir --upgrade pip && \
@@ -33,4 +27,5 @@
 COPY apps /apps
 
 ENV PYTHONPATH=/
+CMD ["/run.sh"]
 CMD ["/run.sh"]